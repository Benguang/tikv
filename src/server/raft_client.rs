--- conflicted
+++ resolved
@@ -92,12 +92,8 @@
                 match r {
                     Ok(_) => {
                         info!("batch_raft RPC finished success");
-<<<<<<< HEAD
-                        box future::ok(()) as Box<dyn Future<Item = (), Error = GrpcError> + Send>
-=======
                         Box::new(future::ok(()))
                             as Box<dyn Future<Item = (), Error = GrpcError> + Send>
->>>>>>> 0a708ae0
                     }
                     Err(GrpcError::RpcFinished(Some(RpcStatus { status, .. })))
                         if status == RpcStatusCode::Unimplemented =>
@@ -129,11 +125,7 @@
                     }
                     Err(e) => {
                         error!("batch_raft RPC finished fail"; "err" => ?e);
-<<<<<<< HEAD
-                        box future::err(e)
-=======
                         Box::new(future::err(e))
->>>>>>> 0a708ae0
                     }
                 }
             });
