// Copyright 2016 PingCAP, Inc.
//
// Licensed under the Apache License, Version 2.0 (the "License");
// you may not use this file except in compliance with the License.
// You may obtain a copy of the License at
//
//     http://www.apache.org/licenses/LICENSE-2.0
//
// Unless required by applicable law or agreed to in writing, software
// distributed under the License is distributed on an "AS IS" BASIS,
// See the License for the specific language governing permissions and
// limitations under the License.

pub mod bootstrap;
pub mod cmd_resp;
pub mod config;
pub mod engine;
pub mod fsm;
pub mod keys;
pub mod msg;
pub mod transport;
pub mod util;

mod local_metrics;
mod metrics;
mod peer;
mod peer_storage;
mod region_snapshot;
mod snap;
mod worker;

pub use self::bootstrap::{
    bootstrap_store, clear_prepare_bootstrap, clear_prepare_bootstrap_state, prepare_bootstrap,
    write_prepare_bootstrap,
};
pub use self::config::Config;
pub use self::engine::{Iterable, Mutable, Peekable};
pub use self::fsm::{
    create_router, new_compaction_listener, DestroyPeerJob, Peer, Router, Store, StoreInfo,
};
pub use self::msg::{
<<<<<<< HEAD
    BatchReadCallback, Callback, PeerMsg, PeerTick, ReadCallback, ReadResponse, SeekRegionCallback,
    SeekRegionFilter, SeekRegionResult, SignificantMsg, StoreMsg, StoreTick, WriteCallback,
    WriteResponse,
=======
    Callback, Msg, ReadCallback, ReadResponse, SeekRegionCallback, SeekRegionFilter,
    SeekRegionResult, SignificantMsg, Tick, WriteCallback, WriteResponse,
};
pub use self::peer::{
    Peer, PeerStat, ProposalContext, ReadExecutor, RequestInspector, RequestPolicy,
>>>>>>> a49b80eb
};
pub use self::peer::{PeerStat, ProposalContext, ReadExecutor, RequestInspector, RequestPolicy};
pub use self::peer_storage::{
    clear_meta, do_snapshot, init_apply_state, init_raft_state, write_initial_apply_state,
    write_initial_raft_state, write_peer_state, CacheQueryStats, PeerStorage, SnapState,
    RAFT_INIT_LOG_INDEX, RAFT_INIT_LOG_TERM,
};
pub use self::region_snapshot::{RegionIterator, RegionSnapshot};
pub use self::snap::{
    check_abort, copy_snapshot, ApplyOptions, Error as SnapError, SnapEntry, SnapKey, SnapManager,
    SnapManagerBuilder, Snapshot, SnapshotDeleter, SnapshotStatistics,
};
pub use self::transport::Transport;
pub use self::util::Engines;
pub use self::worker::{KeyEntry, ReadTask};

// Only used in tests
#[cfg(test)]
pub use self::worker::{SplitCheckRunner, SplitCheckTask};<|MERGE_RESOLUTION|>--- conflicted
+++ resolved
@@ -39,17 +39,8 @@
     create_router, new_compaction_listener, DestroyPeerJob, Peer, Router, Store, StoreInfo,
 };
 pub use self::msg::{
-<<<<<<< HEAD
-    BatchReadCallback, Callback, PeerMsg, PeerTick, ReadCallback, ReadResponse, SeekRegionCallback,
-    SeekRegionFilter, SeekRegionResult, SignificantMsg, StoreMsg, StoreTick, WriteCallback,
-    WriteResponse,
-=======
-    Callback, Msg, ReadCallback, ReadResponse, SeekRegionCallback, SeekRegionFilter,
-    SeekRegionResult, SignificantMsg, Tick, WriteCallback, WriteResponse,
-};
-pub use self::peer::{
-    Peer, PeerStat, ProposalContext, ReadExecutor, RequestInspector, RequestPolicy,
->>>>>>> a49b80eb
+    Callback, PeerMsg, PeerTick, ReadCallback, ReadResponse, SeekRegionCallback, SeekRegionFilter,
+    SeekRegionResult, SignificantMsg, StoreMsg, StoreTick, WriteCallback, WriteResponse,
 };
 pub use self::peer::{PeerStat, ProposalContext, ReadExecutor, RequestInspector, RequestPolicy};
 pub use self::peer_storage::{
