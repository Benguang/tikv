// Copyright 2016 PingCAP, Inc.
//
// Licensed under the Apache License, Version 2.0 (the "License");
// you may not use this file except in compliance with the License.
// You may obtain a copy of the License at
//
//     http://www.apache.org/licenses/LICENSE-2.0
//
// Unless required by applicable law or agreed to in writing, software
// distributed under the License is distributed on an "AS IS" BASIS,
// See the License for the specific language governing permissions and
// limitations under the License.

use std::error::Error;
use std::fmt::{self, Write};
use std::fs;
use std::net::{SocketAddrV4, SocketAddrV6};
use std::ops::{Div, Mul};
use std::path::Path;
use std::str::{self, FromStr};
use std::time::Duration;

use serde::de::{self, Unexpected, Visitor};
use serde::{Deserialize, Deserializer, Serialize, Serializer};
use url;

use crate::util;
use rocksdb::DBCompressionType;

quick_error! {
    #[derive(Debug)]
    pub enum ConfigError {
        Limit(msg: String) {
            description(msg)
            display("{}", msg)
        }
        Address(msg: String) {
            description(msg)
            display("config address error: {}", msg)
        }
        StoreLabels(msg: String) {
            description(msg)
            display("store label error: {}", msg)
        }
        Value(msg: String) {
            description(msg)
            display("config value error: {}", msg)
        }
        FileSystem(msg: String) {
            description(msg)
            display("config fs: {}", msg)
        }
    }
}

#[derive(Copy, Clone, Debug, PartialEq, Serialize, Deserialize)]
#[serde(rename_all = "kebab-case")]
pub enum CompressionType {
    No,
    Snappy,
    Zlib,
    Bz2,
    Lz4,
    Lz4hc,
    Zstd,
    ZstdNotFinal,
}

impl Into<DBCompressionType> for CompressionType {
    fn into(self) -> DBCompressionType {
        match self {
            CompressionType::No => DBCompressionType::No,
            CompressionType::Snappy => DBCompressionType::Snappy,
            CompressionType::Zlib => DBCompressionType::Zlib,
            CompressionType::Bz2 => DBCompressionType::Bz2,
            CompressionType::Lz4 => DBCompressionType::Lz4,
            CompressionType::Lz4hc => DBCompressionType::Lz4hc,
            CompressionType::Zstd => DBCompressionType::Zstd,
            CompressionType::ZstdNotFinal => DBCompressionType::ZstdNotFinal,
        }
    }
}

pub mod compression_type_level_serde {
    use std::fmt;

    use serde::de::{Error, SeqAccess, Unexpected, Visitor};
    use serde::ser::SerializeSeq;
    use serde::{Deserializer, Serializer};

    use rocksdb::DBCompressionType;

    pub fn serialize<S>(ts: &[DBCompressionType; 7], serializer: S) -> Result<S::Ok, S::Error>
    where
        S: Serializer,
    {
        let mut s = serializer.serialize_seq(Some(ts.len()))?;
        for t in ts {
            let name = match *t {
                DBCompressionType::No => "no",
                DBCompressionType::Snappy => "snappy",
                DBCompressionType::Zlib => "zlib",
                DBCompressionType::Bz2 => "bzip2",
                DBCompressionType::Lz4 => "lz4",
                DBCompressionType::Lz4hc => "lz4hc",
                DBCompressionType::Zstd => "zstd",
                DBCompressionType::ZstdNotFinal => "zstd-not-final",
                DBCompressionType::Disable => "disable",
            };
            s.serialize_element(name)?;
        }
        s.end()
    }

    pub fn deserialize<'de, D>(deserializer: D) -> Result<[DBCompressionType; 7], D::Error>
    where
        D: Deserializer<'de>,
    {
        struct SeqVisitor;
        impl<'de> Visitor<'de> for SeqVisitor {
            type Value = [DBCompressionType; 7];

            fn expecting(&self, formatter: &mut fmt::Formatter<'_>) -> fmt::Result {
                write!(formatter, "a compression type vector")
            }

            fn visit_seq<S>(self, mut seq: S) -> Result<[DBCompressionType; 7], S::Error>
            where
                S: SeqAccess<'de>,
            {
                let mut seqs = [DBCompressionType::No; 7];
                let mut i = 0;
                while let Some(value) = seq.next_element::<String>()? {
                    if i == 7 {
                        return Err(S::Error::invalid_value(
                            Unexpected::Str(&value),
                            &"only 7 compression types",
                        ));
                    }
                    seqs[i] = match &*value.trim().to_lowercase() {
                        "no" => DBCompressionType::No,
                        "snappy" => DBCompressionType::Snappy,
                        "zlib" => DBCompressionType::Zlib,
                        "bzip2" => DBCompressionType::Bz2,
                        "lz4" => DBCompressionType::Lz4,
                        "lz4hc" => DBCompressionType::Lz4hc,
                        "zstd" => DBCompressionType::Zstd,
                        "zstd-not-final" => DBCompressionType::ZstdNotFinal,
                        "disable" => DBCompressionType::Disable,
                        _ => {
                            return Err(S::Error::invalid_value(
                                Unexpected::Str(&value),
                                &"invalid compression type",
                            ));
                        }
                    };
                    i += 1;
                }
                if i < 7 {
                    return Err(S::Error::invalid_length(i, &"7 compression types"));
                }
                Ok(seqs)
            }
        }

        deserializer.deserialize_seq(SeqVisitor)
    }
}

macro_rules! numeric_enum_mod {
    ($name:ident $enum:ident { $($variant:ident = $value:expr, )* }) => {
        pub mod $name {
            use std::fmt;

            use serde::{Serializer, Deserializer};
            use serde::de::{self, Unexpected, Visitor};
            use rocksdb::$enum;

            pub fn serialize<S>(mode: &$enum, serializer: S) -> Result<S::Ok, S::Error>
                where S: Serializer
            {
                serializer.serialize_i64(*mode as i64)
            }

            pub fn deserialize<'de, D>(deserializer: D) -> Result<$enum, D::Error>
                where D: Deserializer<'de>
            {
                struct EnumVisitor;

                impl<'de> Visitor<'de> for EnumVisitor {
                    type Value = $enum;

                    fn expecting(&self, formatter: &mut fmt::Formatter<'_>) -> fmt::Result {
                        write!(formatter, concat!("valid ", stringify!($enum)))
                    }

                    fn visit_i64<E>(self, value: i64) -> Result<$enum, E>
                        where E: de::Error
                    {
                        match value {
                            $( $value => Ok($enum::$variant), )*
                            _ => Err(E::invalid_value(Unexpected::Signed(value), &self))
                        }
                    }
                }

                deserializer.deserialize_i64(EnumVisitor)
            }

            #[cfg(test)]
            mod tests {
                use toml;
                use rocksdb::$enum;

                #[test]
                fn test_serde() {
                    #[derive(Serialize, Deserialize, PartialEq)]
                    struct EnumHolder {
                        #[serde(with = "super")]
                        e: $enum,
                    }

                    let cases = vec![
                        $(($enum::$variant, $value), )*
                    ];
                    for (e, v) in cases {
                        let holder = EnumHolder { e };
                        let res = toml::to_string(&holder).unwrap();
                        let exp = format!("e = {}\n", v);
                        assert_eq!(res, exp);
                        let h: EnumHolder = toml::from_str(&exp).unwrap();
                        assert!(h == holder);
                    }
                }
            }
        }
    }
}

numeric_enum_mod! {compaction_pri_serde CompactionPriority {
    ByCompensatedSize = 0,
    OldestLargestSeqFirst = 1,
    OldestSmallestSeqFirst = 2,
    MinOverlappingRatio = 3,
}}

numeric_enum_mod! {rate_limiter_mode_serde DBRateLimiterMode {
    ReadOnly = 1,
    WriteOnly = 2,
    AllIo = 3,
}}

numeric_enum_mod! {compaction_style_serde DBCompactionStyle {
    Level = 0,
    Universal = 1,
}}

numeric_enum_mod! {recovery_mode_serde DBRecoveryMode {
    TolerateCorruptedTailRecords = 0,
    AbsoluteConsistency = 1,
    PointInTime = 2,
    SkipAnyCorruptedRecords = 3,
}}

const UNIT: u64 = 1;
const DATA_MAGNITUDE: u64 = 1024;
pub const KB: u64 = UNIT * DATA_MAGNITUDE;
pub const MB: u64 = KB * DATA_MAGNITUDE;
pub const GB: u64 = MB * DATA_MAGNITUDE;

// Make sure it will not overflow.
const TB: u64 = (GB as u64) * (DATA_MAGNITUDE as u64);
const PB: u64 = (TB as u64) * (DATA_MAGNITUDE as u64);

const TIME_MAGNITUDE_1: u64 = 1000;
const TIME_MAGNITUDE_2: u64 = 60;
const TIME_MAGNITUDE_3: u64 = 24;
const MS: u64 = UNIT;
const SECOND: u64 = MS * TIME_MAGNITUDE_1;
const MINUTE: u64 = SECOND * TIME_MAGNITUDE_2;
const HOUR: u64 = MINUTE * TIME_MAGNITUDE_2;
const DAY: u64 = HOUR * TIME_MAGNITUDE_3;

#[derive(Clone, Debug, Copy, PartialEq)]
pub struct ReadableSize(pub u64);

impl ReadableSize {
    pub fn kb(count: u64) -> ReadableSize {
        ReadableSize(count * KB)
    }

    pub fn mb(count: u64) -> ReadableSize {
        ReadableSize(count * MB)
    }

    pub fn gb(count: u64) -> ReadableSize {
        ReadableSize(count * GB)
    }

    pub fn as_mb(self) -> u64 {
        self.0 / MB
    }
}

impl Div<u64> for ReadableSize {
    type Output = ReadableSize;

    fn div(self, rhs: u64) -> ReadableSize {
        ReadableSize(self.0 / rhs)
    }
}

impl Div<ReadableSize> for ReadableSize {
    type Output = u64;

    fn div(self, rhs: ReadableSize) -> u64 {
        self.0 / rhs.0
    }
}

impl Mul<u64> for ReadableSize {
    type Output = ReadableSize;

    fn mul(self, rhs: u64) -> ReadableSize {
        ReadableSize(self.0 * rhs)
    }
}

impl Serialize for ReadableSize {
    fn serialize<S>(&self, serializer: S) -> Result<S::Ok, S::Error>
    where
        S: Serializer,
    {
        let size = self.0;
        let mut buffer = String::new();
        if size == 0 {
            write!(buffer, "{}KB", size).unwrap();
        } else if size % PB == 0 {
            write!(buffer, "{}PB", size / PB).unwrap();
        } else if size % TB == 0 {
            write!(buffer, "{}TB", size / TB).unwrap();
        } else if size % GB as u64 == 0 {
            write!(buffer, "{}GB", size / GB).unwrap();
        } else if size % MB as u64 == 0 {
            write!(buffer, "{}MB", size / MB).unwrap();
        } else if size % KB as u64 == 0 {
            write!(buffer, "{}KB", size / KB).unwrap();
        } else {
            return serializer.serialize_u64(size);
        }
        serializer.serialize_str(&buffer)
    }
}

impl FromStr for ReadableSize {
    type Err = String;

    fn from_str(s: &str) -> Result<ReadableSize, String> {
        let size_str = s.trim();
        if size_str.is_empty() {
            return Err(format!("{:?} is not a valid size.", s));
        }

        if !size_str.is_ascii() {
            return Err(format!("ASCII string is expected, but got {:?}", s));
        }

        let mut chrs = size_str.chars();
        let mut number_str = size_str;
        let mut unit_char = chrs.next_back().unwrap();
        if unit_char < '0' || unit_char > '9' {
            number_str = chrs.as_str();
            if unit_char == 'B' {
                let b = match chrs.next_back() {
                    Some(b) => b,
                    None => return Err(format!("numeric value is expected: {:?}", s)),
                };
                if b < '0' || b > '9' {
                    number_str = chrs.as_str();
                    unit_char = b;
                }
            }
        } else {
            unit_char = 'B';
        }

        let unit = match unit_char {
            'K' => KB,
            'M' => MB,
            'G' => GB,
            'T' => TB,
            'P' => PB,
            'B' => UNIT,
            _ => return Err(format!("only B, KB, MB, GB, TB, PB are supported: {:?}", s)),
        };
        match number_str.trim().parse::<f64>() {
            Ok(n) => Ok(ReadableSize((n * unit as f64) as u64)),
            Err(_) => Err(format!("invalid size string: {:?}", s)),
        }
    }
}

impl<'de> Deserialize<'de> for ReadableSize {
    fn deserialize<D>(deserializer: D) -> Result<Self, D::Error>
    where
        D: Deserializer<'de>,
    {
        struct SizeVisitor;

        impl<'de> Visitor<'de> for SizeVisitor {
            type Value = ReadableSize;

            fn expecting(&self, formatter: &mut fmt::Formatter<'_>) -> fmt::Result {
                formatter.write_str("valid size")
            }

            fn visit_i64<E>(self, size: i64) -> Result<ReadableSize, E>
            where
                E: de::Error,
            {
                if size >= 0 {
                    self.visit_u64(size as u64)
                } else {
                    Err(E::invalid_value(Unexpected::Signed(size), &self))
                }
            }

            fn visit_u64<E>(self, size: u64) -> Result<ReadableSize, E>
            where
                E: de::Error,
            {
                Ok(ReadableSize(size))
            }

            fn visit_str<E>(self, size_str: &str) -> Result<ReadableSize, E>
            where
                E: de::Error,
            {
                size_str.parse().map_err(E::custom)
            }
        }

        deserializer.deserialize_any(SizeVisitor)
    }
}

#[derive(Clone, Debug, PartialEq)]
pub struct ReadableDuration(pub Duration);

impl Into<Duration> for ReadableDuration {
    fn into(self) -> Duration {
        self.0
    }
}

impl ReadableDuration {
    pub fn secs(secs: u64) -> ReadableDuration {
        ReadableDuration(Duration::new(secs, 0))
    }

    pub fn millis(millis: u64) -> ReadableDuration {
        ReadableDuration(Duration::new(
            millis / 1000,
            (millis % 1000) as u32 * 1_000_000,
        ))
    }

    pub fn minutes(minutes: u64) -> ReadableDuration {
        ReadableDuration::secs(minutes * 60)
    }

    pub fn hours(hours: u64) -> ReadableDuration {
        ReadableDuration::minutes(hours * 60)
    }

    pub fn as_secs(&self) -> u64 {
        self.0.as_secs()
    }

    pub fn as_millis(&self) -> u64 {
        util::time::duration_to_ms(self.0)
    }
}

impl fmt::Display for ReadableDuration {
    #[inline]
<<<<<<< HEAD
    fn fmt(&self, f: &mut fmt::Formatter) -> fmt::Result {
=======
    fn fmt(&self, f: &mut fmt::Formatter<'_>) -> fmt::Result {
>>>>>>> 0a708ae0
        let mut dur = util::time::duration_to_ms(self.0);
        let mut written = false;
        if dur >= DAY {
            written = true;
            write!(f, "{}d", dur / DAY)?;
            dur %= DAY;
        }
        if dur >= HOUR {
            written = true;
            write!(f, "{}h", dur / HOUR)?;
            dur %= HOUR;
        }
        if dur >= MINUTE {
            written = true;
            write!(f, "{}m", dur / MINUTE)?;
            dur %= MINUTE;
        }
        if dur >= SECOND {
            written = true;
            write!(f, "{}s", dur / SECOND)?;
            dur %= SECOND;
        }
        if dur > 0 {
            written = true;
            write!(f, "{}ms", dur)?;
        }
        if !written {
            write!(f, "0s")?;
        }
        Ok(())
    }
}

impl Serialize for ReadableDuration {
    fn serialize<S>(&self, serializer: S) -> Result<S::Ok, S::Error>
    where
        S: Serializer,
    {
        let mut buffer = String::new();
        write!(buffer, "{}", self).unwrap();
        serializer.serialize_str(&buffer)
    }
}

impl<'de> Deserialize<'de> for ReadableDuration {
    fn deserialize<D>(deserializer: D) -> Result<Self, D::Error>
    where
        D: Deserializer<'de>,
    {
        struct DurVisitor;

        impl<'de> Visitor<'de> for DurVisitor {
            type Value = ReadableDuration;

            fn expecting(&self, formatter: &mut fmt::Formatter<'_>) -> fmt::Result {
                formatter.write_str("valid duration")
            }

            fn visit_str<E>(self, dur_str: &str) -> Result<ReadableDuration, E>
            where
                E: de::Error,
            {
                let dur_str = dur_str.trim();
                if !dur_str.is_ascii() {
                    return Err(E::invalid_value(Unexpected::Str(dur_str), &"ascii string"));
                }
                let err_msg = "valid duration, only d, h, m, s, ms are supported.";
                let mut left = dur_str.as_bytes();
                let mut last_unit = DAY + 1;
                let mut dur = 0f64;
                while let Some(idx) = left.iter().position(|c| b"dhms".contains(c)) {
                    let (first, second) = left.split_at(idx);
                    let unit = if second.starts_with(b"ms") {
                        left = &left[idx + 2..];
                        MS
                    } else {
                        let u = match second[0] {
                            b'd' => DAY,
                            b'h' => HOUR,
                            b'm' => MINUTE,
                            b's' => SECOND,
                            _ => return Err(E::invalid_value(Unexpected::Str(dur_str), &err_msg)),
                        };
                        left = &left[idx + 1..];
                        u
                    };
                    if unit >= last_unit {
                        return Err(E::invalid_value(
                            Unexpected::Str(dur_str),
                            &"d, h, m, s, ms should occur in given order.",
                        ));
                    }
                    // do we need to check 12h360m?
                    let number_str = unsafe { str::from_utf8_unchecked(first) };
                    dur += match number_str.trim().parse::<f64>() {
                        Ok(n) => n * unit as f64,
                        Err(_) => return Err(E::invalid_value(Unexpected::Str(dur_str), &err_msg)),
                    };
                    last_unit = unit;
                }
                if !left.is_empty() {
                    return Err(E::invalid_value(Unexpected::Str(dur_str), &err_msg));
                }
                if dur.is_sign_negative() {
                    return Err(E::invalid_value(
                        Unexpected::Str(dur_str),
                        &"duration should be positive.",
                    ));
                }
                let secs = dur as u64 / SECOND as u64;
                let millis = (dur as u64 % SECOND as u64) as u32 * 1_000_000;
                Ok(ReadableDuration(Duration::new(secs, millis)))
            }
        }

        deserializer.deserialize_str(DurVisitor)
    }
}

pub fn canonicalize_path(path: &str) -> Result<String, Box<dyn Error>> {
    canonicalize_sub_path(path, "")
}

pub fn canonicalize_sub_path(path: &str, sub_path: &str) -> Result<String, Box<dyn Error>> {
    let parent = Path::new(path);
    let p = parent.join(Path::new(sub_path));
    if p.exists() && p.is_file() {
        return Err(format!("{}/{} is not a directory!", path, sub_path).into());
    }
    if !p.exists() {
        fs::create_dir_all(p.as_path())?;
    }
    Ok(format!("{}", p.canonicalize()?.display()))
}

#[cfg(unix)]
pub fn check_max_open_fds(expect: u64) -> Result<(), ConfigError> {
    use libc;
    use std::mem;

    unsafe {
        let mut fd_limit = mem::zeroed();
        let mut err = libc::getrlimit(libc::RLIMIT_NOFILE, &mut fd_limit);
        if err != 0 {
            return Err(ConfigError::Limit("check_max_open_fds failed".to_owned()));
        }
        if fd_limit.rlim_cur >= expect {
            return Ok(());
        }

        let prev_limit = fd_limit.rlim_cur;
        fd_limit.rlim_cur = expect;
        if fd_limit.rlim_max < expect {
            // If the process is not started by privileged user, this will fail.
            fd_limit.rlim_max = expect;
        }
        err = libc::setrlimit(libc::RLIMIT_NOFILE, &fd_limit);
        if err == 0 {
            return Ok(());
        }
        Err(ConfigError::Limit(format!(
            "the maximum number of open file descriptors is too \
             small, got {}, expect greater or equal to {}",
            prev_limit, expect
        )))
    }
}

#[cfg(not(unix))]
pub fn check_max_open_fds(_: u64) -> Result<(), ConfigError> {
    Ok(())
}

#[cfg(target_os = "linux")]
mod check_kernel {
    use std::fs;
    use std::io::Read;

    use super::ConfigError;

    // pub for tests.
    pub type Checker = dyn Fn(i64, i64) -> bool;

    // pub for tests.
    pub fn check_kernel_params(
        param_path: &str,
        expect: i64,
        checker: Box<Checker>,
    ) -> Result<(), ConfigError> {
        let mut buffer = String::new();
        fs::File::open(param_path)
            .and_then(|mut f| f.read_to_string(&mut buffer))
            .map_err(|e| ConfigError::Limit(format!("check_kernel_params failed {}", e)))?;

        let got = buffer
            .trim_matches('\n')
            .parse::<i64>()
            .map_err(|e| ConfigError::Limit(format!("check_kernel_params failed {}", e)))?;

        let mut param = String::new();
        // skip 3, ["", "proc", "sys", ...]
        for path in param_path.split('/').skip(3) {
            param.push_str(path);
            param.push('.');
        }
        param.pop();

        if !checker(got, expect) {
            return Err(ConfigError::Limit(format!(
                "kernel parameters {} got {}, expect {}",
                param, got, expect
            )));
        }

        info!("kernel parameters"; "param" => param, "value" => got);
        Ok(())
    }

    /// `check_kernel_params` checks kernel parameters, following are checked so far:
    ///   - `net.core.somaxconn` should be greater or equak to 32768.
    ///   - `net.ipv4.tcp_syncookies` should be 0
    ///   - `vm.swappiness` shoud be 0
    ///
    /// Note that: It works on **Linux** only.
    pub fn check_kernel() -> Vec<ConfigError> {
        let params: Vec<(&str, i64, Box<Checker>)> = vec![
            // Check net.core.somaxconn.
            (
                "/proc/sys/net/core/somaxconn",
                32768,
                Box::new(|got, expect| got >= expect),
            ),
            // Check net.ipv4.tcp_syncookies.
            (
                "/proc/sys/net/ipv4/tcp_syncookies",
                0,
                Box::new(|got, expect| got == expect),
            ),
            // Check vm.swappiness.
            (
                "/proc/sys/vm/swappiness",
                0,
                Box::new(|got, expect| got == expect),
            ),
        ];

        let mut errors = Vec::with_capacity(params.len());
        for (param_path, expect, checker) in params {
            if let Err(e) = check_kernel_params(param_path, expect, checker) {
                errors.push(e);
            }
        }

        errors
    }
}

#[cfg(target_os = "linux")]
pub use self::check_kernel::check_kernel;

#[cfg(not(target_os = "linux"))]
pub fn check_kernel() -> Vec<ConfigError> {
    Vec::new()
}

#[cfg(target_os = "linux")]
mod check_data_dir {
    use libc;
    use std::ffi::{CStr, CString};
    use std::fs::{self, File};
    use std::io::Read;
    use std::path::Path;
    use std::sync::Mutex;

    use super::{canonicalize_path, ConfigError};

    #[derive(Debug, Default)]
    struct FsInfo {
        tp: String,
        opts: String,
        mnt_dir: String,
        fsname: String,
    }

    fn get_fs_info(path: &str, mnt_file: &str) -> Result<FsInfo, ConfigError> {
        lazy_static! {
            // According `man 3 getmntent`, The pointer returned by `getmntent` points
            // to a static area of memory which is overwritten by subsequent calls.
            // So we use a lock to protect it in order to avoid `make dev` fail.
            static ref GETMNTENT_LOCK: Mutex<()> = Mutex::new(());
        }

        let op = "data-dir.fsinfo.get";

        unsafe {
            let _lock = GETMNTENT_LOCK.lock().unwrap();

            let profile = CString::new(mnt_file).unwrap();
            let retype = CString::new("r").unwrap();
            let afile = libc::setmntent(profile.as_ptr(), retype.as_ptr());
            let mut fs = FsInfo::default();
            loop {
                let ent = libc::getmntent(afile);
                if ent.is_null() {
                    break;
                }
                let ent = &*ent;
                let cur_dir = CStr::from_ptr(ent.mnt_dir).to_str().unwrap();
                if path.starts_with(&cur_dir) && cur_dir.len() >= fs.mnt_dir.len() {
                    fs.tp = CStr::from_ptr(ent.mnt_type).to_str().unwrap().to_owned();
                    fs.opts = CStr::from_ptr(ent.mnt_opts).to_str().unwrap().to_owned();
                    fs.fsname = CStr::from_ptr(ent.mnt_fsname).to_str().unwrap().to_owned();
                    fs.mnt_dir = cur_dir.to_owned();
                }
            }

            libc::endmntent(afile);
            if fs.mnt_dir.is_empty() {
                return Err(ConfigError::FileSystem(format!(
                    "{}: path: {:?} not find in mountable",
                    op, path
                )));
            }
            Ok(fs)
        }
    }

    fn get_rotational_info(fsname: &str) -> Result<String, ConfigError> {
        let op = "data-dir.rotation.get";
        // get device path
        let device = match fs::canonicalize(fsname) {
            Ok(path) => format!("{}", path.display()),
            Err(_) => String::from(fsname),
        };
        let dev = device.trim_start_matches("/dev/");
        let block_dir = "/sys/block";
        let mut device_dir = format!("{}/{}", block_dir, dev);
        if !Path::new(&device_dir).exists() {
            let dir = fs::read_dir(&block_dir).map_err(|e| {
                ConfigError::FileSystem(format!(
                    "{}: read block dir {:?} failed: {:?}",
                    op, block_dir, e
                ))
            })?;
            let mut find = false;
            for entry in dir {
                if entry.is_err() {
                    continue;
                }
                let entry = entry.unwrap();
                let mut cur_path = entry.path();
                cur_path.push(dev);
                if cur_path.exists() {
                    device_dir = entry.path().to_str().unwrap().to_owned();
                    find = true;
                    break;
                }
            }
            if !find {
                return Err(ConfigError::FileSystem(format!(
                    "{}: {:?} no device find in block",
                    op, fsname
                )));
            }
        }

        let rota_path = format!("{}/queue/rotational", device_dir);
        if !Path::new(&rota_path).exists() {
            return Err(ConfigError::FileSystem(format!(
                "{}: block {:?} has no rotational file",
                op, device_dir
            )));
        }

        let mut buffer = String::new();
        File::open(&rota_path)
            .and_then(|mut f| f.read_to_string(&mut buffer))
            .map_err(|e| {
                ConfigError::FileSystem(format!("{}: {:?} failed: {:?}", op, rota_path, e))
            })?;
        Ok(buffer.trim_matches('\n').to_owned())
    }

    // check device && fs
    pub fn check_data_dir(data_path: &str, mnt_file: &str) -> Result<(), ConfigError> {
        let op = "data-dir.check";
        let real_path = match canonicalize_path(data_path) {
            Ok(path) => path,
            Err(e) => {
                return Err(ConfigError::FileSystem(format!(
                    "{}: path: {:?} canonicalize failed: {:?}",
                    op, data_path, e
                )));
            }
        };

        // TODO check ext4 nodelalloc
        let fs_info = get_fs_info(&real_path, mnt_file)?;
        info!("check data dir"; "data_path" => data_path, "mount_fs" => ?fs_info);

        if get_rotational_info(&fs_info.fsname)? != "0" {
            warn!("not on SSD device"; "data_path" => data_path);
        }
        Ok(())
    }

    #[cfg(test)]
    mod tests {
        use std::fs::File;
        use std::io::Write;
        use std::os::unix::fs::symlink;
        use tempdir::TempDir;

        use super::*;

        fn create_file(fpath: &str, buf: &[u8]) {
            let mut file = File::create(fpath).unwrap();
            file.write_all(buf).unwrap();
            file.flush().unwrap();
        }

        #[test]
        fn test_get_fs_info() {
            let tmp_dir = TempDir::new("test-get-fs-info").unwrap();
            let mninfo = br#"tmpfs /home tmpfs rw,nosuid,noexec,relatime,size=1628744k,mode=755 0 0
/dev/sda4 /home/shirly ext4 rw,relatime,errors=remount-ro,data=ordered 0 0
/dev/sdb /data1 ext4 rw,relatime,errors=remount-ro,data=ordered 0 0
securityfs /sys/kernel/security securityfs rw,nosuid,nodev,noexec,relatime 0 0
"#;
            let mnt_file = format!("{}", tmp_dir.into_path().join("mnt.txt").display());
            create_file(&mnt_file, mninfo);
            let f = get_fs_info("/home/shirly/1111", &mnt_file).unwrap();
            assert_eq!(f.fsname, "/dev/sda4");
            assert_eq!(f.mnt_dir, "/home/shirly");

            // not found
            let f2 = get_fs_info("/tmp", &mnt_file);
            assert!(f2.is_err());
        }

        #[test]
        fn test_get_rotational_info() {
            // test device not exist
            let ret = get_rotational_info("/dev/invalid");
            assert!(ret.is_err());
        }

        #[test]
        fn test_check_data_dir() {
            // test invalid data_path
            let ret = check_data_dir("/sys/invalid", "/proc/mounts");
            assert!(ret.is_err());
            // get real path's fs_info
            let tmp_dir = TempDir::new("test-get-fs-info").unwrap();
            let data_path = format!("{}/data1", tmp_dir.path().display());
            let fs_info = get_fs_info(&data_path, "/proc/mounts").unwrap();

            // data_path may not mountted on a normal device on container
            if !fs_info.fsname.starts_with("/dev") {
                return;
            }

            // test with real path
            let ret = check_data_dir(&data_path, "/proc/mounts");
            assert!(ret.is_ok());

            // test with device mapper
            // get real_path's rotational info
            let expect = get_rotational_info(&fs_info.fsname).unwrap();
            // ln -s fs_info.fsname tmp_device
            let tmp_device = format!("{}/tmp_device", tmp_dir.path().display());
            // /dev/xxx may not exists in container.
            if !Path::new(&fs_info.fsname).exists() {
                return;
            }
            symlink(&fs_info.fsname, &tmp_device).unwrap();
            // mount info: data_path=>tmp_device
            let mninfo = format!(
                "{} {} ext4 rw,relatime,errors=remount-ro,data=ordered 0 0",
                &tmp_device, &data_path
            );
            let mnt_file = format!("{}/mnt.txt", tmp_dir.path().display());
            create_file(&mnt_file, mninfo.as_bytes());
            // check info
            let res = check_data_dir(&data_path, &mnt_file);
            assert!(res.is_ok());
            // check rotational info
            let get = get_rotational_info(&tmp_device).unwrap();
            assert_eq!(expect, get);
        }
    }
}

#[cfg(target_os = "linux")]
pub fn check_data_dir(data_path: &str) -> Result<(), ConfigError> {
    self::check_data_dir::check_data_dir(data_path, "/proc/mounts")
}

#[cfg(not(target_os = "linux"))]
pub fn check_data_dir(_data_path: &str) -> Result<(), ConfigError> {
    Ok(())
}

/// `check_addr` validates an address. Addresses are formed like "Host:Port".
/// More details about **Host** and **Port** can be found in WHATWG URL Standard.
pub fn check_addr(addr: &str) -> Result<(), ConfigError> {
    // Try to validate "IPv4:Port" and "[IPv6]:Port".
    if SocketAddrV4::from_str(addr).is_ok() {
        return Ok(());
    }
    if SocketAddrV6::from_str(addr).is_ok() {
        return Ok(());
    }

    let parts: Vec<&str> = addr
        .split(':')
        .filter(|s| !s.is_empty()) // "Host:" or ":Port" are invalid.
        .collect();

    // ["Host", "Port"]
    if parts.len() != 2 {
        return Err(ConfigError::Address(format!("invalid addr: {:?}", addr)));
    }

    // Check Port.
    let port: u16 = parts[1].parse().map_err(|_| {
        ConfigError::Address(format!("invalid addr, parse port failed: {:?}", addr))
    })?;
    // Port = 0 is invalid.
    if port == 0 {
        return Err(ConfigError::Address(format!(
            "invalid addr, port can not be 0: {:?}",
            addr
        )));
    }

    // Check Host.
    if let Err(e) = url::Host::parse(parts[0]) {
        return Err(ConfigError::Address(format!("invalid addr: {:?}", e)));
    }

    Ok(())
}

#[cfg(test)]
mod tests {
    use std::fs::File;
    use std::path::Path;

    use super::*;

    use rocksdb::DBCompressionType;
    use tempdir::TempDir;
    use toml;

    #[test]
    fn test_readable_size() {
        let s = ReadableSize::kb(2);
        assert_eq!(s.0, 2048);
        assert_eq!(s.as_mb(), 0);
        let s = ReadableSize::mb(2);
        assert_eq!(s.0, 2 * 1024 * 1024);
        assert_eq!(s.as_mb(), 2);
        let s = ReadableSize::gb(2);
        assert_eq!(s.0, 2 * 1024 * 1024 * 1024);
        assert_eq!(s.as_mb(), 2048);

        assert_eq!((ReadableSize::mb(2) / 2).0, MB);
        assert_eq!((ReadableSize::mb(1) / 2).0, 512 * KB);
        assert_eq!(ReadableSize::mb(2) / ReadableSize::kb(1), 2048);
    }

    #[test]
    fn test_parse_readable_size() {
        #[derive(Serialize, Deserialize)]
        struct SizeHolder {
            s: ReadableSize,
        }

        let legal_cases = vec![
            (0, "0KB"),
            (2 * KB, "2KB"),
            (4 * MB, "4MB"),
            (5 * GB, "5GB"),
            (7 * TB, "7TB"),
            (11 * PB, "11PB"),
        ];
        for (size, exp) in legal_cases {
            let c = SizeHolder {
                s: ReadableSize(size),
            };
            let res_str = toml::to_string(&c).unwrap();
            let exp_str = format!("s = {:?}\n", exp);
            assert_eq!(res_str, exp_str);
            let res_size: SizeHolder = toml::from_str(&exp_str).unwrap();
            assert_eq!(res_size.s.0, size);
        }

        let c = SizeHolder {
            s: ReadableSize(512),
        };
        let res_str = toml::to_string(&c).unwrap();
        assert_eq!(res_str, "s = 512\n");
        let res_size: SizeHolder = toml::from_str(&res_str).unwrap();
        assert_eq!(res_size.s.0, c.s.0);

        let decode_cases = vec![
            (" 0.5 PB", PB / 2),
            ("0.5 TB", TB / 2),
            ("0.5GB ", GB / 2),
            ("0.5MB", MB / 2),
            ("0.5KB", KB / 2),
            ("0.5P", PB / 2),
            ("0.5T", TB / 2),
            ("0.5G", GB / 2),
            ("0.5M", MB / 2),
            ("0.5K", KB / 2),
            ("23", 23),
            ("1", 1),
            ("1024B", KB),
        ];
        for (src, exp) in decode_cases {
            let src = format!("s = {:?}", src);
            let res: SizeHolder = toml::from_str(&src).unwrap();
            assert_eq!(res.s.0, exp);
        }

        let illegal_cases = vec![
            "0.5kb", "0.5kB", "0.5Kb", "0.5k", "0.5g", "b", "gb", "1b", "B",
        ];
        for src in illegal_cases {
            let src_str = format!("s = {:?}", src);
            assert!(toml::from_str::<SizeHolder>(&src_str).is_err(), "{}", src);
        }
    }

    #[test]
    fn test_duration_construction() {
        let mut dur = ReadableDuration::secs(1);
        assert_eq!(dur.0, Duration::new(1, 0));
        assert_eq!(dur.as_secs(), 1);
        assert_eq!(dur.as_millis(), 1000);
        dur = ReadableDuration::millis(1001);
        assert_eq!(dur.0, Duration::new(1, 1_000_000));
        assert_eq!(dur.as_secs(), 1);
        assert_eq!(dur.as_millis(), 1001);
        dur = ReadableDuration::minutes(2);
        assert_eq!(dur.0, Duration::new(2 * 60, 0));
        assert_eq!(dur.as_secs(), 120);
        assert_eq!(dur.as_millis(), 120000);
        dur = ReadableDuration::hours(2);
        assert_eq!(dur.0, Duration::new(2 * 3600, 0));
        assert_eq!(dur.as_secs(), 7200);
        assert_eq!(dur.as_millis(), 7200000);
    }

    #[test]
    fn test_parse_readable_duration() {
        #[derive(Serialize, Deserialize)]
        struct DurHolder {
            d: ReadableDuration,
        }

        let legal_cases = vec![
            (0, 0, "0s"),
            (0, 1, "1ms"),
            (2, 0, "2s"),
            (24 * 3600, 0, "1d"),
            (2 * 24 * 3600, 10, "2d10ms"),
            (4 * 60, 0, "4m"),
            (5 * 3600, 0, "5h"),
            (3600 + 2 * 60, 0, "1h2m"),
            (5 * 24 * 3600 + 3600 + 2 * 60, 0, "5d1h2m"),
            (3600 + 2, 5, "1h2s5ms"),
            (3 * 24 * 3600 + 7 * 3600 + 2, 5, "3d7h2s5ms"),
        ];
        for (secs, ms, exp) in legal_cases {
            let d = DurHolder {
                d: ReadableDuration(Duration::new(secs, ms * 1_000_000)),
            };
            let res_str = toml::to_string(&d).unwrap();
            let exp_str = format!("d = {:?}\n", exp);
            assert_eq!(res_str, exp_str);
            let res_dur: DurHolder = toml::from_str(&exp_str).unwrap();
            assert_eq!(res_dur.d.0, d.d.0);
        }

        let decode_cases = vec![(" 0.5 h2m ", 3600 / 2 + 2 * 60, 0)];
        for (src, secs, ms) in decode_cases {
            let src = format!("d = {:?}", src);
            let res: DurHolder = toml::from_str(&src).unwrap();
            assert_eq!(res.d.0, Duration::new(secs, ms * 1_000_000));
        }

        let illegal_cases = vec!["1H", "1M", "1S", "1MS", "1h1h", "h"];
        for src in illegal_cases {
            let src_str = format!("d = {:?}", src);
            assert!(toml::from_str::<DurHolder>(&src_str).is_err(), "{}", src);
        }
        assert!(toml::from_str::<DurHolder>("d = 23").is_err());
    }

    #[test]
    fn test_parse_compression_type() {
        #[derive(Serialize, Deserialize)]
        struct CompressionTypeHolder {
            #[serde(with = "compression_type_level_serde")]
            tp: [DBCompressionType; 7],
        }

        let all_tp = vec![
            (DBCompressionType::No, "no"),
            (DBCompressionType::Snappy, "snappy"),
            (DBCompressionType::Zlib, "zlib"),
            (DBCompressionType::Bz2, "bzip2"),
            (DBCompressionType::Lz4, "lz4"),
            (DBCompressionType::Lz4hc, "lz4hc"),
            (DBCompressionType::Zstd, "zstd"),
            (DBCompressionType::ZstdNotFinal, "zstd-not-final"),
            (DBCompressionType::Disable, "disable"),
        ];
        for i in 0..all_tp.len() - 7 {
            let mut src = [DBCompressionType::No; 7];
            let mut exp = ["no"; 7];
            for (i, &t) in all_tp[i..i + 7].iter().enumerate() {
                src[i] = t.0;
                exp[i] = t.1;
            }
            let holder = CompressionTypeHolder { tp: src };
            let res_str = toml::to_string(&holder).unwrap();
            let exp_str = format!("tp = [\"{}\"]\n", exp.join("\", \""));
            assert_eq!(res_str, exp_str);
            let h: CompressionTypeHolder = toml::from_str(&exp_str).unwrap();
            assert_eq!(h.tp, holder.tp);
        }

        // length is wrong.
        assert!(toml::from_str::<CompressionTypeHolder>("tp = [\"no\"]").is_err());
        assert!(toml::from_str::<CompressionTypeHolder>(
            r#"tp = [
            "no", "no", "no", "no", "no", "no", "no", "no"
        ]"#
        )
        .is_err());
        // value is wrong.
        assert!(toml::from_str::<CompressionTypeHolder>(
            r#"tp = [
            "no", "no", "no", "no", "no", "no", "yes"
        ]"#
        )
        .is_err());
    }

    #[test]
    fn test_canonicalize_path() {
        let tmp_dir = TempDir::new("test-canonicalize").unwrap();
        let path1 = format!(
            "{}",
            tmp_dir.path().to_path_buf().join("test1.dump").display()
        );
        let res_path1 = canonicalize_path(&path1).unwrap();
        assert!(Path::new(&path1).exists());
        assert_eq!(
            Path::new(&res_path1),
            Path::new(&path1).canonicalize().unwrap()
        );

        let path2 = format!(
            "{}",
            tmp_dir.path().to_path_buf().join("test2.dump").display()
        );
        {
            File::create(&path2).unwrap();
        }
        assert!(canonicalize_path(&path2).is_err());
        assert!(Path::new(&path2).exists());
    }

    #[cfg(target_os = "linux")]
    #[test]
    fn test_check_kernel() {
        use super::check_kernel::{check_kernel_params, Checker};
        use std::i64;

        // The range of vm.swappiness is from 0 to 100.
        let table: Vec<(&str, i64, Box<Checker>, bool)> = vec![
            (
                "/proc/sys/vm/swappiness",
                i64::MAX,
                Box::new(|got, expect| got == expect),
                false,
            ),
            (
                "/proc/sys/vm/swappiness",
                i64::MAX,
                Box::new(|got, expect| got < expect),
                true,
            ),
        ];

        for (path, expect, checker, is_ok) in table {
            assert_eq!(check_kernel_params(path, expect, checker).is_ok(), is_ok);
        }
    }

    #[test]
    fn test_check_addrs() {
        let table = vec![
            ("127.0.0.1:8080", true),
            ("[::1]:8080", true),
            ("localhost:8080", true),
            ("pingcap.com:8080", true),
            ("funnydomain:8080", true),
            ("127.0.0.1", false),
            ("[::1]", false),
            ("localhost", false),
            ("pingcap.com", false),
            ("funnydomain", false),
            ("funnydomain:", false),
            ("root@google.com:8080", false),
            ("http://google.com:8080", false),
            ("google.com:8080/path", false),
            ("http://google.com:8080/path", false),
            ("http://google.com:8080/path?lang=en", false),
            ("http://google.com:8080/path?lang=en#top", false),
            ("ftp://ftp.is.co.za/rfc/rfc1808.txt", false),
            ("http://www.ietf.org/rfc/rfc2396.txt", false),
            ("ldap://[2001:db8::7]/c=GB?objectClass?one", false),
            ("mailto:John.Doe@example.com", false),
            ("news:comp.infosystems.www.servers.unix", false),
            ("tel:+1-816-555-1212", false),
            ("telnet://192.0.2.16:80/", false),
            ("urn:oasis:names:specification:docbook:dtd:xml:4.1.2", false),
            (":8080", false),
            ("8080", false),
            ("8080:", false),
        ];

        for (addr, is_ok) in table {
            assert_eq!(check_addr(addr).is_ok(), is_ok);
        }
    }
}<|MERGE_RESOLUTION|>--- conflicted
+++ resolved
@@ -484,11 +484,7 @@
 
 impl fmt::Display for ReadableDuration {
     #[inline]
-<<<<<<< HEAD
-    fn fmt(&self, f: &mut fmt::Formatter) -> fmt::Result {
-=======
     fn fmt(&self, f: &mut fmt::Formatter<'_>) -> fmt::Result {
->>>>>>> 0a708ae0
         let mut dur = util::time::duration_to_ms(self.0);
         let mut written = false;
         if dur >= DAY {
