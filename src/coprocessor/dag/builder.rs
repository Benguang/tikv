// Copyright 2019 PingCAP, Inc.
//
// Licensed under the Apache License, Version 2.0 (the "License");
// you may not use this file except in compliance with the License.
// You may obtain a copy of the License at
//
//     http://www.apache.org/licenses/LICENSE-2.0
//
// Unless required by applicable law or agreed to in writing, software
// distributed under the License is distributed on an "AS IS" BASIS,
// See the License for the specific language governing permissions and
// limitations under the License.

use std::sync::Arc;

use cop_datatype::EvalType;
use kvproto::coprocessor::KeyRange;
use tipb::executor::{self, ExecType};
use tipb::expression::{Expr, ExprType};

use crate::storage::Store;

use super::batch_executor::executors::*;
use super::batch_executor::interface::*;
use super::executor::{
    Executor, HashAggExecutor, IndexScanExecutor, LimitExecutor, SelectionExecutor,
    StreamAggExecutor, TableScanExecutor, TopNExecutor,
};
use crate::coprocessor::dag::expr::EvalConfig;
use crate::coprocessor::dag::rpn_expr::map_pb_sig_to_rpn_func;
use crate::coprocessor::metrics::*;
use crate::coprocessor::*;

/// Utilities to build an executor DAG.
///
/// Currently all executors are executed in sequence and there is no task scheduler, so this
/// builder is in fact a pipeline builder. The builder will finally build a `Box<Executor>` which
/// may contain another executor as its source, embedded in the field, one after another. These
/// nested executors together form an executor pipeline that a single iteration at the out-most
/// executor (i.e. calling `next()`) will drive the whole pipeline.
pub struct DAGBuilder;

fn check_condition(c: &Expr) -> bool {
    use cop_datatype::FieldTypeAccessor;
    use std::convert::TryFrom;

    let eval_type = EvalType::try_from(c.get_field_type().tp());
    if eval_type.is_err() {
        return false;
    }
    match c.get_tp() {
        ExprType::ScalarFunc => {
            let sig = c.get_sig();
            let func = map_pb_sig_to_rpn_func(sig);
            if func.is_err() {
                return false;
            }
            for n in c.get_children() {
                if !check_condition(n) {
                    return false;
                }
            }
        }
        ExprType::Null => {}
        ExprType::Int64 => {}
        ExprType::Uint64 => {}
        ExprType::String | ExprType::Bytes => {}
        ExprType::Float32 | ExprType::Float64 => {}
        ExprType::MysqlTime => {}
        ExprType::MysqlDuration => {}
        ExprType::MysqlDecimal => {}
        ExprType::MysqlJson => {}
        ExprType::ColumnRef => {}
        _ => return false,
    }

    true
}

impl DAGBuilder {
    /// Given a list of executor descriptors and returns whether all executor descriptors can
    /// be used to build batch executors.
    pub fn can_build_batch(exec_descriptors: &[executor::Executor]) -> bool {
        use cop_datatype::EvalType;
        use cop_datatype::FieldTypeAccessor;
        use std::convert::TryFrom;

        for ed in exec_descriptors {
            match ed.get_tp() {
                ExecType::TypeTableScan => {
                    let descriptor = ed.get_tbl_scan();
                    for column in descriptor.get_columns() {
                        let eval_type = EvalType::try_from(column.tp());
                        if eval_type.is_err() {
                            info!("Coprocessor request cannot be batched because column eval type {:?} is not supported", eval_type);
                            return false;
                        }
                    }
                }
                ExecType::TypeIndexScan => {
                    let descriptor = ed.get_idx_scan();
                    for column in descriptor.get_columns() {
                        let eval_type = EvalType::try_from(column.tp());
                        if eval_type.is_err() {
                            info!("Coprocessor request cannot be batched because column eval type {:?} is not supported", eval_type);
                            return false;
                        }
                    }
                }
                ExecType::TypeSelection => {
                    let descriptor = ed.get_selection();
                    let conditions = descriptor.get_conditions();
                    for c in conditions {
                        if !check_condition(c) {
                            info!("Coprocessor request cannot be batched because condition {:?} is not supported", c);
                            return false;
                        }
                    }
                }
                _ => {
                    info!(
                        "Coprocessor request cannot be batched because {:?} is not supported",
                        ed.get_tp()
                    );
                    return false;
                }
            }
        }
        true
    }

    // Note: `S` is `'static` because we have trait objects `Executor`.
    pub fn build_batch<S: Store + 'static>(
<<<<<<< HEAD
        executor_descriptors: Vec<executor::Executor>,
        store: S,
        ranges: Vec<KeyRange>,
        eval_config: EvalConfig,
    ) -> Result<(Box<BatchExecutor>, BatchExecutorContext)> {
        // Shared in multiple executors, so wrap with Rc.
        let mut executor_descriptors = executor_descriptors.into_iter();
        let mut first_ed = executor_descriptors
            .next()
            .ok_or_else(|| Error::Other(box_err!("No executors")))?;

        let executor_context;
        let mut executor: Box<BatchExecutor>;

        match first_ed.get_tp() {
            ExecType::TypeTableScan => {
                // TODO: Use static metrics.
                COPR_EXECUTOR_COUNT.with_label_values(&["tblscan"]).inc();

                let mut descriptor = first_ed.take_tbl_scan();
                executor_context =
                    BatchExecutorContext::new(descriptor.take_columns().into_vec(), eval_config);
                executor = box BatchTableScanExecutor::new(
                    store,
                    executor_context.clone(),
                    ranges,
                    descriptor.get_desc(),
                )?;
            }
            ExecType::TypeIndexScan => {
                COPR_EXECUTOR_COUNT.with_label_values(&["idxscan"]).inc();

                let mut descriptor = first_ed.take_idx_scan();
                executor_context =
                    BatchExecutorContext::new(descriptor.take_columns().into_vec(), eval_config);
                executor = box BatchIndexScanExecutor::new(
                    store,
                    executor_context.clone(),
                    ranges,
                    descriptor.get_desc(),
                    descriptor.get_unique(),
                )?;
            }
            _ => {
                return Err(Error::Other(box_err!(
                    "Unexpected first executor {:?}",
                    first_ed.get_tp()
                )));
            }
        }

        for mut ed in executor_descriptors {
            let new_executor: Box<BatchExecutor> = match ed.get_tp() {
                ExecType::TypeTableScan | ExecType::TypeIndexScan => {
                    return Err(Error::Other(box_err!(
                        "Unexpected non-first executor {:?}",
                        ed.get_tp()
                    )));
                }
                ExecType::TypeSelection => {
                    COPR_EXECUTOR_COUNT.with_label_values(&["selection"]).inc();

                    Box::new(BatchSelectionExecutor::new(
                        executor_context.clone(),
                        executor,
                        ed.take_selection().take_conditions().into_vec(),
                    )?)
                }
                _ => {
                    return Err(Error::Other(box_err!(
                        "Unexpected non-first executor {:?}",
                        first_ed.get_tp()
                    )));
                }
            };
            executor = new_executor;
        }

        Ok((executor, executor_context))
=======
        _executor_descriptors: Vec<executor::Executor>,
        _store: S,
        _ranges: Vec<KeyRange>,
        _eval_config: EvalConfig,
    ) -> Result<(Box<dyn BatchExecutor>, BatchExecutorContext)> {
        // Currently no batch executors and this function should never be called, so unreachable.
        unreachable!()
>>>>>>> c6f17cc8
    }

    /// Builds a normal executor pipeline.
    ///
    /// Normal executors iterate rows one by one.
    pub fn build_normal<S: Store + 'static>(
        exec_descriptors: Vec<executor::Executor>,
        store: S,
        ranges: Vec<KeyRange>,
        ctx: Arc<EvalConfig>,
        collect: bool,
    ) -> Result<Box<dyn Executor + Send>> {
        let mut exec_descriptors = exec_descriptors.into_iter();
        let first = exec_descriptors
            .next()
            .ok_or_else(|| Error::Other(box_err!("has no executor")))?;
        let mut src = Self::build_normal_first_executor(first, store, ranges, collect)?;
        for mut exec in exec_descriptors {
            let curr: Box<dyn Executor + Send> = match exec.get_tp() {
                ExecType::TypeTableScan | ExecType::TypeIndexScan => {
                    return Err(box_err!("got too much *scan exec, should be only one"));
                }
                ExecType::TypeSelection => Box::new(SelectionExecutor::new(
                    exec.take_selection(),
                    Arc::clone(&ctx),
                    src,
                )?),
                ExecType::TypeAggregation => Box::new(HashAggExecutor::new(
                    exec.take_aggregation(),
                    Arc::clone(&ctx),
                    src,
                )?),
                ExecType::TypeStreamAgg => Box::new(StreamAggExecutor::new(
                    Arc::clone(&ctx),
                    src,
                    exec.take_aggregation(),
                )?),
                ExecType::TypeTopN => {
                    Box::new(TopNExecutor::new(exec.take_topN(), Arc::clone(&ctx), src)?)
                }
                ExecType::TypeLimit => Box::new(LimitExecutor::new(exec.take_limit(), src)),
            };
            src = curr;
        }
        Ok(src)
    }

    /// Builds the inner-most executor for the normal executor pipeline, which can produce rows to
    /// other executors and never receive rows from other executors.
    ///
    /// The inner-most executor must be a table scan executor or an index scan executor.
    fn build_normal_first_executor<S: Store + 'static>(
        mut first: executor::Executor,
        store: S,
        ranges: Vec<KeyRange>,
        collect: bool,
    ) -> Result<Box<dyn Executor + Send>> {
        match first.get_tp() {
            ExecType::TypeTableScan => {
                let ex = Box::new(TableScanExecutor::new(
                    first.take_tbl_scan(),
                    ranges,
                    store,
                    collect,
                )?);
                Ok(ex)
            }
            ExecType::TypeIndexScan => {
                let unique = first.get_idx_scan().get_unique();
                let ex = Box::new(IndexScanExecutor::new(
                    first.take_idx_scan(),
                    ranges,
                    store,
                    unique,
                    collect,
                )?);
                Ok(ex)
            }
            _ => Err(box_err!(
                "first exec type should be *Scan, but get {:?}",
                first.get_tp()
            )),
        }
    }
}<|MERGE_RESOLUTION|>--- conflicted
+++ resolved
@@ -131,12 +131,11 @@
 
     // Note: `S` is `'static` because we have trait objects `Executor`.
     pub fn build_batch<S: Store + 'static>(
-<<<<<<< HEAD
         executor_descriptors: Vec<executor::Executor>,
         store: S,
         ranges: Vec<KeyRange>,
         eval_config: EvalConfig,
-    ) -> Result<(Box<BatchExecutor>, BatchExecutorContext)> {
+    ) -> Result<(Box<dyn BatchExecutor>, BatchExecutorContext)> {
         // Shared in multiple executors, so wrap with Rc.
         let mut executor_descriptors = executor_descriptors.into_iter();
         let mut first_ed = executor_descriptors
@@ -144,7 +143,7 @@
             .ok_or_else(|| Error::Other(box_err!("No executors")))?;
 
         let executor_context;
-        let mut executor: Box<BatchExecutor>;
+        let mut executor: Box<dyn BatchExecutor>;
 
         match first_ed.get_tp() {
             ExecType::TypeTableScan => {
@@ -184,7 +183,7 @@
         }
 
         for mut ed in executor_descriptors {
-            let new_executor: Box<BatchExecutor> = match ed.get_tp() {
+            let new_executor: Box<dyn BatchExecutor> = match ed.get_tp() {
                 ExecType::TypeTableScan | ExecType::TypeIndexScan => {
                     return Err(Error::Other(box_err!(
                         "Unexpected non-first executor {:?}",
@@ -211,15 +210,6 @@
         }
 
         Ok((executor, executor_context))
-=======
-        _executor_descriptors: Vec<executor::Executor>,
-        _store: S,
-        _ranges: Vec<KeyRange>,
-        _eval_config: EvalConfig,
-    ) -> Result<(Box<dyn BatchExecutor>, BatchExecutorContext)> {
-        // Currently no batch executors and this function should never be called, so unreachable.
-        unreachable!()
->>>>>>> c6f17cc8
     }
 
     /// Builds a normal executor pipeline.
